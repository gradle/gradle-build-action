--- conflicted
+++ resolved
@@ -461,11 +461,8 @@
 To restrict which Gradle configurations contribute to the report, you can filter configurations by name using a regular expression.
 You can provide this value via the `DEPENDENCY_GRAPH_INCLUDE_CONFIGURATIONS` environment variable or system property.
 
-<<<<<<< HEAD
-Example of a simple workflow that limits the dependency graph to `RuntimeClasspath` configuration and to exclude `buildSrc` dependencies:
-=======
-Example of a simple workflow that limits the dependency graph to `runtimeClasspath` configuration:
->>>>>>> 337198a5
+Example of a simple workflow that limits the dependency graph to `runtimeClasspath` configuration and to exclude `buildSrc` dependencies:
+
 ```yaml
 name: Submit dependency graph
 on:
@@ -483,15 +480,11 @@
       uses: gradle/gradle-build-action@v2
       with:
         dependency-graph: generate-and-submit
-<<<<<<< HEAD
-    - name: Run a build, generating the dependency graph from 'RuntimeClasspath' configurations
-      run: ./gradlew build -DDEPENDENCY_GRAPH_INCLUDE_CONFIGURATIONS=RuntimeClasspath
+    - name: Run a build, generating the dependency graph from 'runtimeClasspath' configurations
+      run: ./gradlew build
       env:
+        DEPENDENCY_GRAPH_INCLUDE_CONFIGURATIONS: runtimeClasspath
         DEPENDENCY_GRAPH_INCLUDE_PROJECTS: "^:(?!buildSrc).*"
-=======
-    - name: Run a build, generating the dependency graph from 'runtimeClasspath' configurations
-      run: ./gradlew build -DDEPENDENCY_GRAPH_INCLUDE_CONFIGURATIONS=runtimeClasspath
->>>>>>> 337198a5
 ```
 
 ### Gradle version compatibility
